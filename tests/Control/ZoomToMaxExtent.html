<!DOCTYPE html>
<html>
    <head>
        <script src="../OLLoader.js"></script>
        <script type="text/javascript">
        
function test_ZoomToMaxExtent_constructor (t) {
    t.plan( 2 );
    
    // setup
    var control = new OpenLayers.Control.ZoomToMaxExtent();
    
    // tests
    //
    t.ok( 
        control instanceof OpenLayers.Control.ZoomToMaxExtent, 
        "new OpenLayers.Control.ZoomToMaxExtent returns object"
    );
    t.eq( 
        control.displayClass, "olControlZoomToMaxExtent", 
        "displayClass is correct"
    );
    
    // tear down
    control.destroy();
}

<<<<<<< HEAD
function test_ZoomOut_type(t){
=======
function test_ZoomToMaxExtent_type (t) {
>>>>>>> 4cd34bc8
    t.plan( 1 );
    
    // setup
    var control = new OpenLayers.Control.ZoomToMaxExtent();
    
<<<<<<< HEAD
    // check that the type of the control equals OpenLayers.Control.TYPE_BUTTON
    t.eq(
        control.type,
        OpenLayers.Control.TYPE_BUTTON,
        'ZoomToMaxExtent-control is of type "OpenLayers.Control.TYPE_BUTTON".'
=======
    // tests
    //
    t.eq( 
        control.type, 
        OpenLayers.Control.TYPE_BUTTON,
        "ZoomToMaxExtent control is of type 'OpenLayers.Control.TYPE_BUTTON'"
>>>>>>> 4cd34bc8
    );
    
    // tear down
    control.destroy();
}

function test_ZoomToMaxExtent_trigger (t) {
    t.plan( 2 );
    
    // set up
    var mapsMaxExtent = new OpenLayers.Bounds(0, 0, 45, 45),
        mapsInitialExtent = new OpenLayers.Bounds(5, 5, 7, 7),
        control = new OpenLayers.Control.ZoomToMaxExtent(),
        map = new OpenLayers.Map("map", {
            maxExtent: mapsMaxExtent,
            allOverlays: true,
            fractionalZoom: true,
            layers: [
                new OpenLayers.Layer.Vector()
            ]
        }),
        oldExtent;
    
    map.zoomToExtent(mapsInitialExtent);
    
    oldExtent = map.getExtent().toString();
    
    // tests
    //
    // trigger the control before it is being added,
    // nothing should change
    control.trigger();
    t.eq(
        oldExtent, 
        map.getExtent().toString(),
        'Calling trigger on a non added control doesn\'t do anything ' +
            '(map extent is "' + oldExtent + '").'
    );
            
    // now lets add the control
    map. addControl(control);
    
    // trigger it again, now the map should have a different extent
    control.trigger();
    
    t.eq(
        map.getExtent().toString(),
        mapsMaxExtent.toString(),
        'Calling trigger on a added control changes the map extent ' +
            '(map extent was "' + oldExtent + '"' + 
            ' and is now "' + mapsMaxExtent.toString() + '").'
    );
    
    // tear down
    control.destroy();
    map.destroy();
}
    
        </script>
    </head>
    <body>
        <div id="map" style="width: 1000px; height: 1000px;"></div>
    </body>
</html><|MERGE_RESOLUTION|>--- conflicted
+++ resolved
@@ -25,30 +25,17 @@
     control.destroy();
 }
 
-<<<<<<< HEAD
-function test_ZoomOut_type(t){
-=======
 function test_ZoomToMaxExtent_type (t) {
->>>>>>> 4cd34bc8
     t.plan( 1 );
     
     // setup
     var control = new OpenLayers.Control.ZoomToMaxExtent();
     
-<<<<<<< HEAD
     // check that the type of the control equals OpenLayers.Control.TYPE_BUTTON
     t.eq(
         control.type,
         OpenLayers.Control.TYPE_BUTTON,
         'ZoomToMaxExtent-control is of type "OpenLayers.Control.TYPE_BUTTON".'
-=======
-    // tests
-    //
-    t.eq( 
-        control.type, 
-        OpenLayers.Control.TYPE_BUTTON,
-        "ZoomToMaxExtent control is of type 'OpenLayers.Control.TYPE_BUTTON'"
->>>>>>> 4cd34bc8
     );
     
     // tear down
