{
  "name": "ol",
  "version": "5.2.0",
  "description": "OpenLayers mapping library",
  "keywords": [
    "map",
    "mapping",
    "ol"
  ],
  "private": true,
  "homepage": "https://openlayers.org/",
  "scripts": {
    "lint": "eslint tasks test src/ol examples config",
    "pretest": "npm run lint",
    "test": "npm run karma -- --single-run",
    "karma": "karma start test/karma.config.js",
    "serve-examples": "webpack-dev-server --config examples/webpack/config.js --mode development --watch",
    "build-examples": "webpack --config examples/webpack/config.js --mode production",
    "build-package": "npm run transpile && npm run copy-css && node tasks/prepare-package && cp README.md build/ol",
    "build-index": "npm run build-package && node tasks/generate-index",
    "build-legacy": "rm -rf build && npm run build-index && webpack --config config/webpack-config-legacy-build.js && cleancss --source-map src/ol/ol.css -o build/legacy/ol.css",
    "copy-css": "cp src/ol/ol.css build/ol/ol.css",
    "transpile": "rm -rf build/ol && mkdir -p build && buble --input src/ol --output build/ol --no modules --sourcemap",
    "typecheck": "tsc --pretty",
    "apidoc": "jsdoc config/jsdoc/api/index.md -c config/jsdoc/api/conf.json -P package.json -d build/apidoc"
  },
  "main": "index.js",
  "repository": {
    "type": "git",
    "url": "git://github.com/openlayers/openlayers.git"
  },
  "license": "BSD-2-Clause",
  "bugs": {
    "url": "https://github.com/openlayers/openlayers/issues"
  },
  "dependencies": {
    "bubble": "^0.1.0",
    "pbf": "3.1.0",
    "pixelworks": "1.1.0",
    "rbush": "2.0.2"
  },
  "devDependencies": {
    "@openlayers/eslint-plugin": "^4.0.0-beta.1",
    "@types/arcgis-rest-api": "^10.4.3",
    "@types/geojson": "^7946.0.4",
    "@types/rbush": "^2.0.2",
    "@types/topojson-specification": "^1.0.0",
    "buble": "^0.19.3",
    "buble-loader": "^0.5.1",
    "chaikin-smooth": "^1.0.4",
    "clean-css-cli": "4.2.1",
    "copy-webpack-plugin": "^4.4.1",
    "coveralls": "3.0.1",
    "eslint": "5.0.1",
    "eslint-config-openlayers": "^11.0.0",
    "expect.js": "0.3.1",
    "front-matter": "^3.0.0",
    "fs-extra": "^7.0.0",
    "glob": "^7.1.2",
    "handlebars": "4.0.11",
    "istanbul": "0.4.5",
    "jquery": "3.3.1",
    "jsdoc": "3.5.5",
    "jsdoc-plugin-typescript": "^1.0.2",
    "karma": "^3.0.0",
    "karma-chrome-launcher": "2.2.0",
    "karma-coverage": "^1.1.1",
    "karma-firefox-launcher": "^1.1.0",
    "karma-mocha": "1.3.0",
    "karma-sauce-launcher": "1.2.0",
    "karma-sourcemap-loader": "^0.3.7",
    "karma-webpack": "4.0.0-beta.0",
    "marked": "0.5.1",
    "mocha": "5.2.0",
    "mustache": "^3.0.0",
    "pixelmatch": "^4.0.2",
    "proj4": "2.5.0",
<<<<<<< HEAD
    "rollup": "0.65.2",
    "rollup-plugin-buble": "^0.19.2",
    "rollup-plugin-commonjs": "^9.1.6",
    "rollup-plugin-node-resolve": "^3.4.0",
    "rollup-plugin-sourcemaps": "^0.4.2",
    "rollup-plugin-uglify": "^5.0.2",
=======
    "rollup": "0.66.6",
>>>>>>> 1de22f77
    "sinon": "^6.0.0",
    "typescript": "^3.1.0-dev.20180905",
    "uglifyjs-webpack-plugin": "^2.0.1",
    "url-polyfill": "^1.0.13",
    "walk": "^2.3.9",
    "webpack": "4.23.1",
    "webpack-cli": "^3.0.8",
    "webpack-dev-server": "^3.1.4"
  },
  "eslintConfig": {
    "extends": "openlayers",
    "plugins": [
      "@openlayers"
    ],
    "rules": {
      "valid-jsdoc": "off",
      "@openlayers/valid-tsdoc": [
        "error",
        {
          "requireReturn": false
        }
      ]
    }
  },
  "sideEffects": [
    "ol.css"
  ]
}<|MERGE_RESOLUTION|>--- conflicted
+++ resolved
@@ -75,16 +75,7 @@
     "mustache": "^3.0.0",
     "pixelmatch": "^4.0.2",
     "proj4": "2.5.0",
-<<<<<<< HEAD
-    "rollup": "0.65.2",
-    "rollup-plugin-buble": "^0.19.2",
-    "rollup-plugin-commonjs": "^9.1.6",
-    "rollup-plugin-node-resolve": "^3.4.0",
-    "rollup-plugin-sourcemaps": "^0.4.2",
-    "rollup-plugin-uglify": "^5.0.2",
-=======
     "rollup": "0.66.6",
->>>>>>> 1de22f77
     "sinon": "^6.0.0",
     "typescript": "^3.1.0-dev.20180905",
     "uglifyjs-webpack-plugin": "^2.0.1",
