--- conflicted
+++ resolved
@@ -50,12 +50,8 @@
       tilePixelRatio: options.tilePixelRatio,
       wrapX: options.wrapX,
       transition: options.transition,
-<<<<<<< HEAD
-      key: options.key
-=======
       key: options.key,
       attributionsCollapsible: options.attributionsCollapsible
->>>>>>> 1de22f77
     });
 
     /**
@@ -74,12 +70,7 @@
      * @protected
      * @type {import("../Tile.js").UrlFunction}
      */
-<<<<<<< HEAD
-    this.tileUrlFunction = this.fixedTileUrlFunction ?
-      this.fixedTileUrlFunction.bind(this) : nullTileUrlFunction;
-=======
     this.tileUrlFunction = options.tileUrlFunction ? options.tileUrlFunction.bind(this) : nullTileUrlFunction;
->>>>>>> 1de22f77
 
     /**
      * @protected
